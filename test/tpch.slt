# Copyright 2019 Materialize, Inc. All rights reserved.
#
# This file is part of Materialize. Materialize may not be used or
# distributed without the express permission of Materialize, Inc.

statement ok
<<<<<<< HEAD
CREATE TABLE part(
    p_partkey       INTEGER PRIMARY KEY,
    p_name          VARCHAR(55),
    p_mfgr          CHAR(25),
    p_brand         CHAR(10),
    p_type          VARCHAR(25),
    p_size          INTEGER,
    p_container     CHAR(10),
    p_retailprice   INTEGER,
    p_comment       VARCHAR(23)
)

statement ok
CREATE TABLE supplier(
    s_suppkey       INTEGER PRIMARY KEY,
    s_name          CHAR(25),
    s_address       VARCHAR(40),
    s_nationkey     INTEGER,
    s_phone         CHAR(15),
    s_acctbal       INTEGER,
    s_comment       VARCHAR(101)
)

statement ok
CREATE TABLE partsupp(
    ps_partkey      INTEGER,
    ps_suppkey      INTEGER,
    ps_availqty     INTEGER,
    ps_supplycost   INTEGER,
    ps_comment      VARCHAR(199)
)

statement ok
CREATE TABLE customer(
    c_custkey       INTEGER PRIMARY KEY,
    c_name          VARCHAR(25),
    c_address       VARCHAR(40),
    c_nationkey     INTEGER,
    c_phone         CHAR(15),
    c_acctbal       INTEGER,
    c_mktsegment    CHAR(10),
    c_comment       VARCHAR(117)
)

statement ok
CREATE TABLE orders(
    o_orderkey      INTEGER PRIMARY KEY,
    o_custkey       INTEGER,
    o_orderstatus   CHAR(1),
    o_totalprice    INTEGER,
    o_orderdate     INTEGER,
    o_orderpriority CHAR(15),
    o_clerk         CHAR(15),
    o_shippriority  INTEGER,
    o_comment       VARCHAR(79)
)

statement ok
CREATE TABLE lineitem(
    l_orderkey      INTEGER,
    l_partkey       INTEGER,
    l_suppkey       INTEGER,
    l_linenumber    INTEGER,
    l_quantity      INTEGER,
    l_extendedprice INTEGER,
    l_discount      INTEGER,
    l_tax           INTEGER,
    l_returnflag    CHAR(1),
    l_linestatus    CHAR(1),
    l_shipdate      INTEGER,
    l_commitdate    INTEGER,
    l_receiptdate   INTEGER,
    l_shipinstruct  CHAR(25),
    l_shipmode      CHAR(10),
    l_comment       VARCHAR(44)
)

statement ok
CREATE TABLE nation(
    n_nationkey     INTEGER PRIMARY KEY,
    n_name          CHAR(25),
    n_regionkey     INTEGER,
    n_comment       VARCHAR(152)
)

statement ok
CREATE TABLE region(
    r_regionkey     INTEGER PRIMARY KEY,
    r_name          CHAR(25),
    r_comment       VARCHAR(152)
)

# Query 01
query TTT valuesort
SELECT
    l_returnflag,
    l_linestatus,
    sum(l_quantity) AS sum_qty,
    sum(l_extendedprice) AS sum_base_price,
    sum(l_extendedprice * (1 - l_discount))
        AS sum_disc_price,
    sum(l_extendedprice * (1 - l_discount) * (1 + l_tax))
        AS sum_charge,
    avg(l_quantity) AS avg_qty,
    avg(l_extendedprice) AS avg_price,
    avg(l_discount) AS avg_disc,
    count(*) AS count_order
FROM
    lineitem
WHERE
    l_shipdate <= DATE '1998-12-01' - '90 days':::INTERVAL
GROUP BY
    l_returnflag, l_linestatus
#ORDER BY
#    l_returnflag, l_linestatus

# Query 02
query TTT valuesort
SELECT
    s_acctbal,
    s_name,
    n_name,
    p_partkey,
    p_mfgr,
    s_address,
    s_phone,
    s_comment
FROM
    part, supplier, partsupp, nation, region
WHERE
    p_partkey = ps_partkey
    AND s_suppkey = ps_suppkey
    AND p_size = 15
    AND p_type LIKE '%BRASS'
    AND s_nationkey = n_nationkey
    AND n_regionkey = r_regionkey
    AND r_name = '[REGION]'
    AND ps_supplycost
        = (
                SELECT
                    min(ps_supplycost)
                FROM
                    partsupp, supplier, nation, region
                WHERE
                    p_partkey = ps_partkey
                    AND s_suppkey = ps_suppkey
                    AND s_nationkey = n_nationkey
                    AND n_regionkey = r_regionkey
                    AND r_name = 'EUROPE'
            )
#ORDER BY
#    s_acctbal DESC, n_name, s_name, p_partkey;

# Query 03
query TTT valuesort
select
    l_orderkey,
    sum(l_extendedprice * (1 - l_discount)) as revenue,
    o_orderdate,
    o_shippriority
from
    customer,
    orders,
    lineitem
where
    c_mktsegment = 'BUILDING'
    and c_custkey = o_custkey
    and l_orderkey = o_orderkey
    and o_orderdate < date '1995-03-15'
    and l_shipdate > date '1995-03-15'
group by
    l_orderkey,
    o_orderdate,
    o_shippriority
#order by
#    revenue desc,
#    o_orderdate;

# Query 04
query TTT valuesort
select
    o_orderpriority,
    count(*) as order_count
from
    orders
where
    o_orderdate >= date '1993-07-01'
    and o_orderdate < date '1993-07-01' + interval '3' month
    and exists (
        select
            *
        from
            lineitem
        where
            l_orderkey = o_orderkey
            and l_commitdate < l_receiptdate
    )
group by
    o_orderpriority
#order by
#    o_orderpriority;

# Query 05
query TTT valuesort
select
    n_name,
    sum(l_extendedprice * (1 - l_discount)) as revenue
from
    customer,
    orders,
    lineitem,
    supplier,
    nation,
    region
where
    c_custkey = o_custkey
    and l_orderkey = o_orderkey
    and l_suppkey = s_suppkey
    and c_nationkey = s_nationkey
    and s_nationkey = n_nationkey
    and n_regionkey = r_regionkey
    and r_name = 'ASIA'
    and o_orderdate >= date '1994-01-01'
    and o_orderdate < date '1994-01-01' + interval '1' year
group by
    n_name
#order by
#    revenue desc;

# Query 06
query TTT valuesort
select
    sum(l_extendedprice * l_discount) as revenue
from
    lineitem
where
    l_shipdate >= date '1994-01-01'
    and l_shipdate < date '1994-01-01' + interval '1' year
    and l_discount between 0.06 - 0.01 and 0.6 + 0.01
    and l_quantity < 24;

# Query 07
query TTT valuesort
select
    supp_nation,
    cust_nation,
    l_year,
    sum(volume) as revenue
from
    (
        select
            n1.n_name as supp_nation,
            n2.n_name as cust_nation,
            extract(year from l_shipdate) as l_year,
            l_extendedprice * (1 - l_discount) as volume
        from
            supplier,
            lineitem,
            orders,
            customer,
            nation n1,
            nation n2
        where
            s_suppkey = l_suppkey
            and o_orderkey = l_orderkey
            and c_custkey = o_custkey
            and s_nationkey = n1.n_nationkey
            and c_nationkey = n2.n_nationkey
            and (
                (n1.n_name = 'FRANCE' and n2.n_name = 'GERMANY')
                or (n1.n_name = 'GERMANY' and n2.n_name = 'FRANCE')
            )
            and l_shipdate between date '1995-01-01' and date '1996-12-31'
    ) as shipping
group by
    supp_nation,
    cust_nation,
    l_year
#order by
#    supp_nation,
#    cust_nation,
#    l_year;

# Query 08
query TTT valuesort
select
    o_year,
    sum(case
        when nation = 'BRAZIL' then volume
        else 0
    end) / sum(volume) as mkt_share
from
    (
        select
            extract(year from o_orderdate) as o_year,
            l_extendedprice * (1 - l_discount) as volume,
            n2.n_name as nation
        from
            part,
            supplier,
            lineitem,
            orders,
            customer,
            nation n1,
            nation n2,
            region
        where
            p_partkey = l_partkey
            and s_suppkey = l_suppkey
            and l_orderkey = o_orderkey
            and o_custkey = c_custkey
            and c_nationkey = n1.n_nationkey
            and n1.n_regionkey = r_regionkey
            and r_name = 'AMERICA'
            and s_nationkey = n2.n_nationkey
            and o_orderdate between date '1995-01-01' and date '1996-12-31'
            and p_type = 'ECONOMY ANODIZED STEEL'
    ) as all_nations
group by
    o_year
#order by
#    o_year;

# Query 09
query TTT valuesort
select
    nation,
    o_year,
    sum(amount) as sum_profit
from
    (
        select
            n_name as nation,
            extract(year from o_orderdate) as o_year,
            l_extendedprice * (1 - l_discount) - ps_supplycost * l_quantity as amount
        from
            part,
            supplier,
            lineitem,
            partsupp,
            orders,
            nation
        where
            s_suppkey = l_suppkey
            and ps_suppkey = l_suppkey
            and ps_partkey = l_partkey
            and p_partkey = l_partkey
            and o_orderkey = l_orderkey
            and s_nationkey = n_nationkey
            and p_name like 'green'
    ) as profit
group by
    nation,
    o_year
#order by
#    nation,
#    o_year desc;

# Query 10
query TTT valuesort
select
    c_custkey,
    c_name,
    sum(l_extendedprice * (1 - l_discount)) as revenue,
    c_acctbal,
    n_name,
    c_address,
    c_phone,
    c_comment
from
    customer,
    orders,
    lineitem,
    nation
where
    c_custkey = o_custkey
    and l_orderkey = o_orderkey
    and o_orderdate >= date '1993-10-01'
    and o_orderdate < date '1993-10-01' + interval '3' month
    and l_returnflag = 'R'
    and c_nationkey = n_nationkey
group by
    c_custkey,
    c_name,
    c_acctbal,
    c_phone,
    n_name,
    c_address,
    c_comment
#order by
#    revenue desc;

# Query 11
query TTT valuesort
select
    ps_partkey,
    sum(ps_supplycost * ps_availqty) as value
from
    partsupp,
    supplier,
    nation
where
    ps_suppkey = s_suppkey
    and s_nationkey = n_nationkey
    and n_name = 'GERMANY'
group by
    ps_partkey having
        sum(ps_supplycost * ps_availqty) > (
            select
                sum(ps_supplycost * ps_availqty) * 0.0001
            from
                partsupp,
                supplier,
                nation
            where
                ps_suppkey = s_suppkey
                and s_nationkey = n_nationkey
                and n_name = 'GERMANY'
        )
#order by
#    value desc;

# Query 12
query TTT valuesort
select
    l_shipmode,
    sum(case
        when o_orderpriority = '1-URGENT'
            or o_orderpriority = '2-HIGH'
            then 1
        else 0
    end) as high_line_count,
    sum(case
        when o_orderpriority <> '1-URGENT'
            and o_orderpriority <> '2-HIGH'
            then 1
        else 0
    end) as low_line_count
from
    orders,
    lineitem
where
    o_orderkey = l_orderkey
    and l_shipmode in ('MAIL', 'SHIP')
    and l_commitdate < l_receiptdate
    and l_shipdate < l_commitdate
    and l_receiptdate >= date '1994-01-01'
    and l_receiptdate < date '1994-01-01' + interval '1' year
group by
    l_shipmode
#order by
#    l_shipmode;

# Query 13
query TTT valuesort
select
    c_count,
    count(*) as custdist
from
    (
        select
            c_custkey,
            count(o_orderkey)
        from
            customer left outer join orders on
                c_custkey = o_custkey
                and o_comment not like '%special%requests%'
        group by
            c_custkey
    ) as c_orders (c_custkey, c_count)
group by
    c_count
#order by
#    custdist desc,
#    c_count desc;

# Query 14
query TTT valuesort
select
    100.00 * sum(case
        when p_type like 'PROMO%'
            then l_extendedprice * (1 - l_discount)
        else 0
    end) / sum(l_extendedprice * (1 - l_discount)) as promo_revenue
from
    lineitem,
    part
where
    l_partkey = p_partkey
    and l_shipdate >= date '1995-09-01'
    and l_shipdate < date '1995-09-01' + interval '1' month;

# Query 15
query TTT valuesort
create view revenue (supplier_no, total_revenue) as
    select
        l_suppkey,
        sum(l_extendedprice * (1 - l_discount))
    from
        lineitem
    where
        l_shipdate >= date '1996-01-01'
        and l_shipdate < date '1996-01-01' + interval '3' month
    group by
        l_suppkey;

query TTT valuesort
select
    s_suppkey,
    s_name,
    s_address,
    s_phone,
    total_revenue
from
    supplier,
    revenue
where
    s_suppkey = supplier_no
    and total_revenue = (
        select
            max(total_revenue)
        from
            revenue:s
    )
#order by
#    s_suppkey;

query TTT valuesort
drop view revenue:s;

# Query 16
query TTT valuesort
select
    p_brand,
    p_type,
    p_size,
    count(distinct ps_suppkey) as supplier_cnt
from
    partsupp,
    part
where
    p_partkey = ps_partkey
    and p_brand <> 'Brand#45'
    and p_type not like 'MEDIUM POLISHED%'
    and p_size in (49, 14, 23, 45, 19, 3, 36, 9)
    and ps_suppkey not in (
        select
            s_suppkey
        from
            supplier
        where
            s_comment like '%Customer%Complaints%'
    )
group by
    p_brand,
    p_type,
    p_size
#order by
#    supplier_cnt desc,
#    p_brand,
#    p_type,
#    p_size;

# Query 17
query TTT valuesort
select
  sum(l_extendedprice) / 7.0 as avg_yearly
from
  lineitem,
  part
where
  p_partkey = l_partkey
  and p_brand = 'Brand#23'
  and p_container = 'MED BOX'
  and l_quantity < (
    select
      0.2 * avg(l_quantity)
    from
      lineitem
    where
      l_partkey = p_partkey
  );

# Query 18
query TTT valuesort
select
    c_name,
    c_custkey,
    o_orderkey,
    o_orderdate,
    o_totalprice,
    sum(l_quantity)
from
    customer,
    orders,
    lineitem
where
    o_orderkey in (
        select
            l_orderkey
        from
            lineitem
        group by
            l_orderkey having
                sum(l_quantity) > 300
    )
    and c_custkey = o_custkey
    and o_orderkey = l_orderkey
group by
    c_name,
    c_custkey,
    o_orderkey,
    o_orderdate,
    o_totalprice
#order by
#    o_totalprice desc,
#    o_orderdate;

# Query 19
query TTT valuesort
select
    sum(l_extendedprice* (1 - l_discount)) as revenue
from
    lineitem,
    part
where
    (
        p_partkey = l_partkey
        and p_brand = 'Brand#12'
        and p_container in ('SM CASE', 'SM BOX', 'SM PACK', 'SM PKG')
        and l_quantity >= 1 and l_quantity <= 1 + 10
        and p_size between 1 and 5
        and l_shipmode in ('AIR', 'AIR REG')
        and l_shipinstruct = 'DELIVER IN PERSON'
    )
    or
    (
        p_partkey = l_partkey
        and p_brand = 'Brand#23'
        and p_container in ('MED BAG', 'MED BOX', 'MED PKG', 'MED PACK')
        and l_quantity >= 10 and l_quantity <= 10 + 10
        and p_size between 1 and 10
        and l_shipmode in ('AIR', 'AIR REG')
        and l_shipinstruct = 'DELIVER IN PERSON'
    )
    or
    (
        p_partkey = l_partkey
        and p_brand = 'Brand#34'
        and p_container in ('LG CASE', 'LG BOX', 'LG PACK', 'LG PKG')
        and l_quantity >= 20 and l_quantity <= 20 + 10
        and p_size between 1 and 15
        and l_shipmode in ('AIR', 'AIR REG')
        and l_shipinstruct = 'DELIVER IN PERSON'
    );

# Query 20
query TTT valuesort
select
    s_name,
    s_address
from
    supplier,
    nation
where
    s_suppkey in (
        select
            ps_suppkey
        from
            partsupp
        where
            ps_partkey in (
                select
                    p_partkey
                from
                    part
                where
                    p_name like 'forest%'
            )
            and ps_availqty > (
                select
                    0.5 * sum(l_quantity)
                from
                    lineitem
                where
                    l_partkey = ps_partkey
                    and l_suppkey = ps_suppkey
                    and l_shipdate >= date '1994-01-01'
                    and l_shipdate < date '1994-01-01' + interval '1' year
            )
    )
    and s_nationkey = n_nationkey
    and n_name = 'CANADA'
#order by
#    s_name;

# Query 21
query TTT valuesort
select
    s_name,
    count(*) as numwait
from
    supplier,
    lineitem l1,
    orders,
    nation
where
    s_suppkey = l1.l_suppkey
    and o_orderkey = l1.l_orderkey
    and o_orderstatus = 'F'
    and l1.l_receiptdate > l1.l_commitdate
    and exists (
        select
            *
        from
            lineitem l2
        where
            l2.l_orderkey = l1.l_orderkey
            and l2.l_suppkey <> l1.l_suppkey
    )
    and not exists (
        select
            *
        from
            lineitem l3
        where
            l3.l_orderkey = l1.l_orderkey
            and l3.l_suppkey <> l1.l_suppkey
            and l3.l_receiptdate > l3.l_commitdate
    )
    and s_nationkey = n_nationkey
    and n_name = 'SAUDI ARABIA'
group by
    s_name
#order by
#    numwait desc,
#    s_name;

# Query 22
query TTT valuesort
SELECT
    cntrycode,
    count(*) AS numcust,
    sum(c_acctbal) AS totacctbal
FROM
    (
        SELECT
            substring(c_phone, 1, 2) AS cntrycode, c_acctbal
        FROM
            customer
        WHERE
            substring(c_phone, 1, 2)
            IN (':1', ':2', ':3', ':4', ':5', ':6', ':7')
            AND c_acctbal
                > (
                        SELECT
                            avg(c_acctbal)
                        FROM
                            customer
                        WHERE
                            c_acctbal > 0.00
                            AND substring(c_phone, 1, 2)
                                IN (
                                        '13',
                                        '31',
                                        '23',
                                        '29',
                                        '30',
                                        '18',
                                        '17'
                                    )
                    )
            AND NOT
                    EXISTS(
                        SELECT
                            *
                        FROM
                            orders
                        WHERE
                            o_custkey = c_custkey
                    )
    )
        AS custsale
GROUP BY
    cntrycode
#ORDER BY
#    cntrycode;
=======
CREATE TABLE nation (
    n_nationkey  integer NOT NULL,
    n_name       char(25) NOT NULL,
    n_regionkey  integer NOT NULL,
    n_comment    varchar(152)
)
>>>>>>> 6f888f1e

statement ok
CREATE TABLE region  (
    r_regionkey  integer NOT NULL,
    r_name       char(25) NOT NULL,
    r_comment    varchar(152)
)

statement ok
CREATE TABLE part (
    p_partkey     integer NOT NULL,
    p_name        varchar(55) NOT NULL,
    p_mfgr        char(25) NOT NULL,
    p_brand       char(10) NOT NULL,
    p_type        varchar(25) NOT NULL,
    p_size        integer NOT NULL,
    p_container   char(10) NOT NULL,
    p_retailprice decimal(15,2) NOT NULL,
    p_comment     varchar(23) NOT NULL
)

statement ok
CREATE TABLE supplier (
    s_suppkey     integer NOT NULL,
    s_name        char(25) NOT NULL,
    s_address     varchar(40) NOT NULL,
    s_nationkey   integer NOT NULL,
    s_phone       char(15) NOT NULL,
    s_acctbal     decimal(15,2) NOT NULL,
    s_comment     varchar(101) NOT NULL
)

statement ok
CREATE TABLE partsupp (
    ps_partkey     integer NOT NULL,
    ps_suppkey     integer NOT NULL,
    ps_availqty    integer NOT NULL,
    ps_supplycost  decimal(15,2) NOT NULL,
    ps_comment     varchar(199) NOT NULL
)

statement ok
CREATE TABLE customer (
    c_custkey     integer NOT NULL,
    c_name        varchar(25) NOT NULL,
    c_address     varchar(40) NOT NULL,
    c_nationkey   integer NOT NULL,
    c_phone       char(15) NOT NULL,
    c_acctbal     decimal(15,2) NOT NULL,
    c_mktsegment  char(10) NOT NULL,
    c_comment     varchar(117) NOT NULL
)

statement ok
CREATE TABLE orders (
    o_orderkey       integer NOT NULL,
    o_custkey        integer NOT NULL,
    o_orderstatus    char(1) NOT NULL,
    o_totalprice     decimal(15,2) NOT NULL,
    o_orderdate      date NOT NULL,
    o_orderpriority  char(15) NOT NULL,
    o_clerk          char(15) NOT NULL,
    o_shippriority   integer NOT NULL,
    o_comment        varchar(79) NOT NULL
)

statement ok
CREATE TABLE lineitem (
    l_orderkey       integer NOT NULL,
    l_partkey        integer NOT NULL,
    l_suppkey        integer NOT NULL,
    l_linenumber     integer NOT NULL,
    l_quantity       decimal(15,2) NOT NULL,
    l_extendedprice  decimal(15,2) NOT NULL,
    l_discount       decimal(15,2) NOT NULL,
    l_tax            decimal(15,2) NOT NULL,
    l_returnflag     char(1) NOT NULL,
    l_linestatus     char(1) NOT NULL,
    l_shipdate       date NOT NULL,
    l_commitdate     date NOT NULL,
    l_receiptdate    date NOT NULL,
    l_shipinstruct   char(25) NOT NULL,
    l_shipmode       char(10) NOT NULL,
    l_comment        varchar(44) NOT NULL
)
<|MERGE_RESOLUTION|>--- conflicted
+++ resolved
@@ -4,101 +4,100 @@
 # distributed without the express permission of Materialize, Inc.
 
 statement ok
-<<<<<<< HEAD
-CREATE TABLE part(
-    p_partkey       INTEGER PRIMARY KEY,
-    p_name          VARCHAR(55),
-    p_mfgr          CHAR(25),
-    p_brand         CHAR(10),
-    p_type          VARCHAR(25),
-    p_size          INTEGER,
-    p_container     CHAR(10),
-    p_retailprice   INTEGER,
-    p_comment       VARCHAR(23)
+CREATE TABLE nation (
+    n_nationkey  integer NOT NULL,
+    n_name       char(25) NOT NULL,
+    n_regionkey  integer NOT NULL,
+    n_comment    varchar(152)
 )
 
 statement ok
-CREATE TABLE supplier(
-    s_suppkey       INTEGER PRIMARY KEY,
-    s_name          CHAR(25),
-    s_address       VARCHAR(40),
-    s_nationkey     INTEGER,
-    s_phone         CHAR(15),
-    s_acctbal       INTEGER,
-    s_comment       VARCHAR(101)
+CREATE TABLE region  (
+    r_regionkey  integer NOT NULL,
+    r_name       char(25) NOT NULL,
+    r_comment    varchar(152)
 )
 
 statement ok
-CREATE TABLE partsupp(
-    ps_partkey      INTEGER,
-    ps_suppkey      INTEGER,
-    ps_availqty     INTEGER,
-    ps_supplycost   INTEGER,
-    ps_comment      VARCHAR(199)
+CREATE TABLE part (
+    p_partkey     integer NOT NULL,
+    p_name        varchar(55) NOT NULL,
+    p_mfgr        char(25) NOT NULL,
+    p_brand       char(10) NOT NULL,
+    p_type        varchar(25) NOT NULL,
+    p_size        integer NOT NULL,
+    p_container   char(10) NOT NULL,
+    p_retailprice decimal(15,2) NOT NULL,
+    p_comment     varchar(23) NOT NULL
 )
 
 statement ok
-CREATE TABLE customer(
-    c_custkey       INTEGER PRIMARY KEY,
-    c_name          VARCHAR(25),
-    c_address       VARCHAR(40),
-    c_nationkey     INTEGER,
-    c_phone         CHAR(15),
-    c_acctbal       INTEGER,
-    c_mktsegment    CHAR(10),
-    c_comment       VARCHAR(117)
+CREATE TABLE supplier (
+    s_suppkey     integer NOT NULL,
+    s_name        char(25) NOT NULL,
+    s_address     varchar(40) NOT NULL,
+    s_nationkey   integer NOT NULL,
+    s_phone       char(15) NOT NULL,
+    s_acctbal     decimal(15,2) NOT NULL,
+    s_comment     varchar(101) NOT NULL
 )
 
 statement ok
-CREATE TABLE orders(
-    o_orderkey      INTEGER PRIMARY KEY,
-    o_custkey       INTEGER,
-    o_orderstatus   CHAR(1),
-    o_totalprice    INTEGER,
-    o_orderdate     INTEGER,
-    o_orderpriority CHAR(15),
-    o_clerk         CHAR(15),
-    o_shippriority  INTEGER,
-    o_comment       VARCHAR(79)
+CREATE TABLE partsupp (
+    ps_partkey     integer NOT NULL,
+    ps_suppkey     integer NOT NULL,
+    ps_availqty    integer NOT NULL,
+    ps_supplycost  decimal(15,2) NOT NULL,
+    ps_comment     varchar(199) NOT NULL
 )
 
 statement ok
-CREATE TABLE lineitem(
-    l_orderkey      INTEGER,
-    l_partkey       INTEGER,
-    l_suppkey       INTEGER,
-    l_linenumber    INTEGER,
-    l_quantity      INTEGER,
-    l_extendedprice INTEGER,
-    l_discount      INTEGER,
-    l_tax           INTEGER,
-    l_returnflag    CHAR(1),
-    l_linestatus    CHAR(1),
-    l_shipdate      INTEGER,
-    l_commitdate    INTEGER,
-    l_receiptdate   INTEGER,
-    l_shipinstruct  CHAR(25),
-    l_shipmode      CHAR(10),
-    l_comment       VARCHAR(44)
+CREATE TABLE customer (
+    c_custkey     integer NOT NULL,
+    c_name        varchar(25) NOT NULL,
+    c_address     varchar(40) NOT NULL,
+    c_nationkey   integer NOT NULL,
+    c_phone       char(15) NOT NULL,
+    c_acctbal     decimal(15,2) NOT NULL,
+    c_mktsegment  char(10) NOT NULL,
+    c_comment     varchar(117) NOT NULL
 )
 
 statement ok
-CREATE TABLE nation(
-    n_nationkey     INTEGER PRIMARY KEY,
-    n_name          CHAR(25),
-    n_regionkey     INTEGER,
-    n_comment       VARCHAR(152)
+CREATE TABLE orders (
+    o_orderkey       integer NOT NULL,
+    o_custkey        integer NOT NULL,
+    o_orderstatus    char(1) NOT NULL,
+    o_totalprice     decimal(15,2) NOT NULL,
+    o_orderdate      date NOT NULL,
+    o_orderpriority  char(15) NOT NULL,
+    o_clerk          char(15) NOT NULL,
+    o_shippriority   integer NOT NULL,
+    o_comment        varchar(79) NOT NULL
 )
 
 statement ok
-CREATE TABLE region(
-    r_regionkey     INTEGER PRIMARY KEY,
-    r_name          CHAR(25),
-    r_comment       VARCHAR(152)
+CREATE TABLE lineitem (
+    l_orderkey       integer NOT NULL,
+    l_partkey        integer NOT NULL,
+    l_suppkey        integer NOT NULL,
+    l_linenumber     integer NOT NULL,
+    l_quantity       decimal(15,2) NOT NULL,
+    l_extendedprice  decimal(15,2) NOT NULL,
+    l_discount       decimal(15,2) NOT NULL,
+    l_tax            decimal(15,2) NOT NULL,
+    l_returnflag     char(1) NOT NULL,
+    l_linestatus     char(1) NOT NULL,
+    l_shipdate       date NOT NULL,
+    l_commitdate     date NOT NULL,
+    l_receiptdate    date NOT NULL,
+    l_shipinstruct   char(25) NOT NULL,
+    l_shipmode       char(10) NOT NULL,
+    l_comment        varchar(44) NOT NULL
 )
 
-# Query 01
-query TTT valuesort
+query TTT valuesort
+-- Query 01
 SELECT
     l_returnflag,
     l_linestatus,
@@ -121,8 +120,8 @@
 #ORDER BY
 #    l_returnflag, l_linestatus
 
-# Query 02
-query TTT valuesort
+query TTT valuesort
+-- Query 02
 SELECT
     s_acctbal,
     s_name,
@@ -155,11 +154,12 @@
                     AND n_regionkey = r_regionkey
                     AND r_name = 'EUROPE'
             )
-#ORDER BY
-#    s_acctbal DESC, n_name, s_name, p_partkey;
-
-# Query 03
-query TTT valuesort
+-- ORDER BY
+--     s_acctbal DESC, n_name, s_name, p_partkey;
+
+
+query TTT valuesort
+-- Query 03
 select
     l_orderkey,
     sum(l_extendedprice * (1 - l_discount)) as revenue,
@@ -179,12 +179,13 @@
     l_orderkey,
     o_orderdate,
     o_shippriority
-#order by
-#    revenue desc,
-#    o_orderdate;
-
-# Query 04
-query TTT valuesort
+-- order by
+--     revenue desc,
+--     o_orderdate;
+
+
+query TTT valuesort
+-- Query 04
 select
     o_orderpriority,
     count(*) as order_count
@@ -204,11 +205,12 @@
     )
 group by
     o_orderpriority
-#order by
-#    o_orderpriority;
-
-# Query 05
-query TTT valuesort
+-- order by
+--     o_orderpriority;
+
+
+query TTT valuesort
+-- Query 05
 select
     n_name,
     sum(l_extendedprice * (1 - l_discount)) as revenue
@@ -231,11 +233,12 @@
     and o_orderdate < date '1994-01-01' + interval '1' year
 group by
     n_name
-#order by
-#    revenue desc;
-
-# Query 06
-query TTT valuesort
+-- order by
+--     revenue desc;
+
+
+query TTT valuesort
+-- Query 06
 select
     sum(l_extendedprice * l_discount) as revenue
 from
@@ -246,8 +249,9 @@
     and l_discount between 0.06 - 0.01 and 0.6 + 0.01
     and l_quantity < 24;
 
-# Query 07
-query TTT valuesort
+
+query TTT valuesort
+-- Query 07
 select
     supp_nation,
     cust_nation,
@@ -283,13 +287,14 @@
     supp_nation,
     cust_nation,
     l_year
-#order by
-#    supp_nation,
-#    cust_nation,
-#    l_year;
-
-# Query 08
-query TTT valuesort
+-- order by
+--     supp_nation,
+--     cust_nation,
+--     l_year;
+
+
+query TTT valuesort
+-- Query 08
 select
     o_year,
     sum(case
@@ -325,11 +330,12 @@
     ) as all_nations
 group by
     o_year
-#order by
-#    o_year;
-
-# Query 09
-query TTT valuesort
+-- order by
+--     o_year;
+
+
+query TTT valuesort
+-- Query 09
 select
     nation,
     o_year,
@@ -359,12 +365,13 @@
 group by
     nation,
     o_year
-#order by
-#    nation,
-#    o_year desc;
-
-# Query 10
-query TTT valuesort
+-- order by
+--     nation,
+--     o_year desc;
+
+
+query TTT valuesort
+-- Query 10
 select
     c_custkey,
     c_name,
@@ -394,11 +401,12 @@
     n_name,
     c_address,
     c_comment
-#order by
-#    revenue desc;
-
-# Query 11
-query TTT valuesort
+-- order by
+--     revenue desc;
+
+
+query TTT valuesort
+-- Query 11
 select
     ps_partkey,
     sum(ps_supplycost * ps_availqty) as value
@@ -424,11 +432,12 @@
                 and s_nationkey = n_nationkey
                 and n_name = 'GERMANY'
         )
-#order by
-#    value desc;
-
-# Query 12
-query TTT valuesort
+-- order by
+--     value desc;
+
+
+query TTT valuesort
+-- Query 12
 select
     l_shipmode,
     sum(case
@@ -455,11 +464,12 @@
     and l_receiptdate < date '1994-01-01' + interval '1' year
 group by
     l_shipmode
-#order by
-#    l_shipmode;
-
-# Query 13
-query TTT valuesort
+-- order by
+--     l_shipmode;
+
+
+query TTT valuesort
+-- Query 13
 select
     c_count,
     count(*) as custdist
@@ -477,12 +487,13 @@
     ) as c_orders (c_custkey, c_count)
 group by
     c_count
-#order by
-#    custdist desc,
-#    c_count desc;
-
-# Query 14
-query TTT valuesort
+-- order by
+--     custdist desc,
+--     c_count desc;
+
+
+query TTT valuesort
+-- Query 14
 select
     100.00 * sum(case
         when p_type like 'PROMO%'
@@ -497,8 +508,9 @@
     and l_shipdate >= date '1995-09-01'
     and l_shipdate < date '1995-09-01' + interval '1' month;
 
-# Query 15
-query TTT valuesort
+
+query TTT valuesort
+-- Query 15
 create view revenue (supplier_no, total_revenue) as
     select
         l_suppkey,
@@ -529,14 +541,15 @@
         from
             revenue:s
     )
-#order by
-#    s_suppkey;
+-- order by
+--     s_suppkey;
 
 query TTT valuesort
 drop view revenue:s;
 
-# Query 16
-query TTT valuesort
+
+query TTT valuesort
+-- Query 16
 select
     p_brand,
     p_type,
@@ -562,14 +575,15 @@
     p_brand,
     p_type,
     p_size
-#order by
-#    supplier_cnt desc,
-#    p_brand,
-#    p_type,
-#    p_size;
-
-# Query 17
-query TTT valuesort
+-- order by
+--     supplier_cnt desc,
+--     p_brand,
+--     p_type,
+--     p_size;
+
+
+query TTT valuesort
+-- Query 17
 select
   sum(l_extendedprice) / 7.0 as avg_yearly
 from
@@ -588,8 +602,9 @@
       l_partkey = p_partkey
   );
 
-# Query 18
-query TTT valuesort
+
+query TTT valuesort
+-- Query 18
 select
     c_name,
     c_custkey,
@@ -619,12 +634,13 @@
     o_orderkey,
     o_orderdate,
     o_totalprice
-#order by
-#    o_totalprice desc,
-#    o_orderdate;
-
-# Query 19
-query TTT valuesort
+-- order by
+--     o_totalprice desc,
+--     o_orderdate;
+
+
+query TTT valuesort
+-- Query 19
 select
     sum(l_extendedprice* (1 - l_discount)) as revenue
 from
@@ -661,8 +677,9 @@
         and l_shipinstruct = 'DELIVER IN PERSON'
     );
 
-# Query 20
-query TTT valuesort
+
+query TTT valuesort
+-- Query 20
 select
     s_name,
     s_address
@@ -698,11 +715,12 @@
     )
     and s_nationkey = n_nationkey
     and n_name = 'CANADA'
-#order by
-#    s_name;
-
-# Query 21
-query TTT valuesort
+-- order by
+--     s_name;
+
+
+query TTT valuesort
+-- Query 21
 select
     s_name,
     count(*) as numwait
@@ -739,12 +757,13 @@
     and n_name = 'SAUDI ARABIA'
 group by
     s_name
-#order by
-#    numwait desc,
-#    s_name;
-
-# Query 22
-query TTT valuesort
+-- order by
+--     numwait desc,
+--     s_name;
+
+
+query TTT valuesort
+-- Query 22
 SELECT
     cntrycode,
     count(*) AS numcust,
@@ -790,98 +809,5 @@
         AS custsale
 GROUP BY
     cntrycode
-#ORDER BY
-#    cntrycode;
-=======
-CREATE TABLE nation (
-    n_nationkey  integer NOT NULL,
-    n_name       char(25) NOT NULL,
-    n_regionkey  integer NOT NULL,
-    n_comment    varchar(152)
-)
->>>>>>> 6f888f1e
-
-statement ok
-CREATE TABLE region  (
-    r_regionkey  integer NOT NULL,
-    r_name       char(25) NOT NULL,
-    r_comment    varchar(152)
-)
-
-statement ok
-CREATE TABLE part (
-    p_partkey     integer NOT NULL,
-    p_name        varchar(55) NOT NULL,
-    p_mfgr        char(25) NOT NULL,
-    p_brand       char(10) NOT NULL,
-    p_type        varchar(25) NOT NULL,
-    p_size        integer NOT NULL,
-    p_container   char(10) NOT NULL,
-    p_retailprice decimal(15,2) NOT NULL,
-    p_comment     varchar(23) NOT NULL
-)
-
-statement ok
-CREATE TABLE supplier (
-    s_suppkey     integer NOT NULL,
-    s_name        char(25) NOT NULL,
-    s_address     varchar(40) NOT NULL,
-    s_nationkey   integer NOT NULL,
-    s_phone       char(15) NOT NULL,
-    s_acctbal     decimal(15,2) NOT NULL,
-    s_comment     varchar(101) NOT NULL
-)
-
-statement ok
-CREATE TABLE partsupp (
-    ps_partkey     integer NOT NULL,
-    ps_suppkey     integer NOT NULL,
-    ps_availqty    integer NOT NULL,
-    ps_supplycost  decimal(15,2) NOT NULL,
-    ps_comment     varchar(199) NOT NULL
-)
-
-statement ok
-CREATE TABLE customer (
-    c_custkey     integer NOT NULL,
-    c_name        varchar(25) NOT NULL,
-    c_address     varchar(40) NOT NULL,
-    c_nationkey   integer NOT NULL,
-    c_phone       char(15) NOT NULL,
-    c_acctbal     decimal(15,2) NOT NULL,
-    c_mktsegment  char(10) NOT NULL,
-    c_comment     varchar(117) NOT NULL
-)
-
-statement ok
-CREATE TABLE orders (
-    o_orderkey       integer NOT NULL,
-    o_custkey        integer NOT NULL,
-    o_orderstatus    char(1) NOT NULL,
-    o_totalprice     decimal(15,2) NOT NULL,
-    o_orderdate      date NOT NULL,
-    o_orderpriority  char(15) NOT NULL,
-    o_clerk          char(15) NOT NULL,
-    o_shippriority   integer NOT NULL,
-    o_comment        varchar(79) NOT NULL
-)
-
-statement ok
-CREATE TABLE lineitem (
-    l_orderkey       integer NOT NULL,
-    l_partkey        integer NOT NULL,
-    l_suppkey        integer NOT NULL,
-    l_linenumber     integer NOT NULL,
-    l_quantity       decimal(15,2) NOT NULL,
-    l_extendedprice  decimal(15,2) NOT NULL,
-    l_discount       decimal(15,2) NOT NULL,
-    l_tax            decimal(15,2) NOT NULL,
-    l_returnflag     char(1) NOT NULL,
-    l_linestatus     char(1) NOT NULL,
-    l_shipdate       date NOT NULL,
-    l_commitdate     date NOT NULL,
-    l_receiptdate    date NOT NULL,
-    l_shipinstruct   char(25) NOT NULL,
-    l_shipmode       char(10) NOT NULL,
-    l_comment        varchar(44) NOT NULL
-)
+-- ORDER BY
+--     cntrycode;