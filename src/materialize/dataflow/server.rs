--- conflicted
+++ resolved
@@ -219,13 +219,9 @@
             DataflowCommand::DropDataflows(names) => {
                 let mut insert_mux = self.insert_mux.write().unwrap();
                 for name in names {
-<<<<<<< HEAD
+                    insert_mux.close(&name);
                     let plan = types::Plan::Source(name.to_string());
                     self.traces.del_trace(&plan);
-=======
-                    insert_mux.close(&name);
-                    self.traces.del_trace(&name);
->>>>>>> 74a78585
                 }
             }
             DataflowCommand::PeekExisting(ref name) => {
