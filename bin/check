--- conflicted
+++ resolved
@@ -97,8 +97,6 @@
     # trivially optimized away by LLVM.
     clippy::redundant_closure
 
-<<<<<<< HEAD
-=======
     # Upstream description: https://rust-lang.github.io/rust-clippy/master/#type_complexity
     #
     # clippy::type_complexity disallows types that are excessively nested.
@@ -107,7 +105,6 @@
     # less readable.
     clippy::type_complexity
 
->>>>>>> 8f1cae49
     # Upstream description: https://rust-lang.github.io/rust-clippy/master/#unneeded_field_pattern
     #
     # clippy::unneeded_field_patterns disallows wildcard struct patterns, like
